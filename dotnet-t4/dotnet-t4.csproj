--- conflicted
+++ resolved
@@ -12,10 +12,7 @@
     <ToolCommandName>t4</ToolCommandName>
     <RootNamespace>Mono.TextTemplating</RootNamespace>
     <PublishRepositoryUrl>true</PublishRepositoryUrl>
-<<<<<<< HEAD
-=======
     <PackageReadmeFile>readme.md</PackageReadmeFile>
->>>>>>> 425ba47b
   </PropertyGroup>
 
   <PropertyGroup Condition=" '$(RunConfiguration)' == 'Default' ">
