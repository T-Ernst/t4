//
// GenerateIndentedClassCodeTests.cs
//
// Author:
//       Matt Ward <matt.ward@xamarin.com>
//
// Copyright (c) 2015 Xamarin Inc. (http://xamarin.com)
//
// Permission is hereby granted, free of charge, to any person obtaining a copy
// of this software and associated documentation files (the "Software"), to deal
// in the Software without restriction, including without limitation the rights
// to use, copy, modify, merge, publish, distribute, sublicense, and/or sell
// copies of the Software, and to permit persons to whom the Software is
// furnished to do so, subject to the following conditions:
//
// The above copyright notice and this permission notice shall be included in
// all copies or substantial portions of the Software.
//
// THE SOFTWARE IS PROVIDED "AS IS", WITHOUT WARRANTY OF ANY KIND, EXPRESS OR
// IMPLIED, INCLUDING BUT NOT LIMITED TO THE WARRANTIES OF MERCHANTABILITY,
// FITNESS FOR A PARTICULAR PURPOSE AND NONINFRINGEMENT. IN NO EVENT SHALL THE
// AUTHORS OR COPYRIGHT HOLDERS BE LIABLE FOR ANY CLAIM, DAMAGES OR OTHER
// LIABILITY, WHETHER IN AN ACTION OF CONTRACT, TORT OR OTHERWISE, ARISING FROM,
// OUT OF OR IN CONNECTION WITH THE SOFTWARE OR THE USE OR OTHER DEALINGS IN
// THE SOFTWARE.

using System.CodeDom;
using System.CodeDom.Compiler;
using System.IO;
using Xunit;
<<<<<<< HEAD
=======

using Mono.TextTemplating.CodeDomBuilder;
>>>>>>> 425ba47b

namespace Mono.TextTemplating.Tests
{
	public class GenerateIndentedClassCodeTests
	{
		[Fact]
		public void FieldAndPropertyGenerated ()
		{
			var provider = CodeDomProvider.CreateProvider ("C#");
			var field = CreateBoolField ();
			var property = CreateBoolProperty ();

			string output = IndentHelpers.GenerateIndentedClassCode (provider, field, property);
			output = FixOutput (output);
			string expectedOutput = FixOutput (MethodAndFieldGeneratedOutput);

			Assert.Equal (expectedOutput, output);
<<<<<<< HEAD
		}

		static CodeTypeMember CreateVoidMethod ()
		{
			var meth = new CodeMemberMethod { Name = "MyMethod" };
			meth.ReturnType = new CodeTypeReference (typeof(void));
			return meth;
=======
>>>>>>> 425ba47b
		}

		static CodeTypeMember CreateBoolField ()
		{
			var type = new CodeTypeReference (typeof(bool));
			return new CodeMemberField { Name = "myField", Type = type };
		}

		static CodeTypeMember CreateBoolProperty ()
		{
			var type = new CodeTypeReference (typeof(bool));
			var prop = new CodeMemberProperty { Name = "MyProperty", Type = type };
			prop.GetStatements.Add (
				new CodeMethodReturnStatement (
					new CodePrimitiveExpression (true)
				)
			);
			return prop;
		}

		/// <summary>
		/// Remove empty lines which are not generated on Mono.
		/// </summary>
		static string FixOutput (string output, string newLine = "\n")
		{
			using var writer = new StringWriter ();
			using var reader = new StringReader (output);

			string line;
			while ((line = reader.ReadLine ()) != null) {
				if (!string.IsNullOrWhiteSpace (line)) {
					writer.Write (line);
					writer.Write (newLine);
				}
			}

			return writer.ToString ();
		}

		public const string MethodAndFieldGeneratedOutput =
@"        
        private bool myField;
        
        private bool MyProperty {
            get {
                return true;
            }
        }
";
	}
}<|MERGE_RESOLUTION|>--- conflicted
+++ resolved
@@ -28,11 +28,8 @@
 using System.CodeDom.Compiler;
 using System.IO;
 using Xunit;
-<<<<<<< HEAD
-=======
 
 using Mono.TextTemplating.CodeDomBuilder;
->>>>>>> 425ba47b
 
 namespace Mono.TextTemplating.Tests
 {
@@ -50,16 +47,6 @@
 			string expectedOutput = FixOutput (MethodAndFieldGeneratedOutput);
 
 			Assert.Equal (expectedOutput, output);
-<<<<<<< HEAD
-		}
-
-		static CodeTypeMember CreateVoidMethod ()
-		{
-			var meth = new CodeMemberMethod { Name = "MyMethod" };
-			meth.ReturnType = new CodeTypeReference (typeof(void));
-			return meth;
-=======
->>>>>>> 425ba47b
 		}
 
 		static CodeTypeMember CreateBoolField ()
@@ -100,9 +87,9 @@
 		}
 
 		public const string MethodAndFieldGeneratedOutput =
-@"        
+@"
         private bool myField;
-        
+
         private bool MyProperty {
             get {
                 return true;
