--- conflicted
+++ resolved
@@ -5,53 +5,29 @@
     <AssemblyOriginatorKeyFile>..\TextTemplating.snk</AssemblyOriginatorKeyFile>
     <IsPackable>false</IsPackable>
     <DefineConstants Condition="'$(TargetFramework)'=='net472'">$(DefineConstants);FEATURE_APPDOMAINS</DefineConstants>
-<<<<<<< HEAD
     <DefaultItemExcludes>$(DefaultItemExcludes);MSBuildTestCases\**;TestCases\**</DefaultItemExcludes>
-=======
-    <DefaultItemExcludes>$(DefaultItemExcludes);TestCases\**</DefaultItemExcludes>
->>>>>>> 425ba47b
   </PropertyGroup>
 
   <ItemGroup>
-<<<<<<< HEAD
     <ProjectReference Include="..\Mono.TextTemplating.Build\Mono.TextTemplating.Build.csproj" />
     <ProjectReference Include="..\Mono.TextTemplating\Mono.TextTemplating.csproj" />
     <ProjectReference Include="..\Mono.TextTemplating.Roslyn\Mono.TextTemplating.Roslyn.csproj" />
-    <PackageReference Include="Microsoft.NET.Test.Sdk" Version="16.9.4" />
-    <PackageReference Include="xunit" Version="2.4.1" />
-    <PackageReference Include="xunit.runner.visualstudio" Version="2.4.3" />
+
     <PackageReference Include="Microsoft.Build.Locator" Version="1.4.1" />
+    <PackageReference Include="Microsoft.Build" Version="16.8.0" ExcludeAssets="runtime" />
+    <PackageReference Include="Microsoft.Build.Framework" Version="16.8.0" ExcludeAssets="runtime" />
+    <PackageReference Include="Microsoft.Build.Utilities.Core" Version="16.8.0" ExcludeAssets="runtime" />
     <PackageReference Include="System.Reflection.MetadataLoadContext" Version ="5.0.1" />
-    <!--
+
+    <!-- fix conflicts in indirect references -->
+    <PackageReference Include="System.Collections.Immutable" Version="5.0.0" PrivateAssets="all" />
+    <PackageReference Include="Microsoft.Win32.Registry" Version="5.0.0" PrivateAssets="all" />
+    <PackageReference Include="System.ValueTuple" Version="4.5.0" />
+        <!--
     Microsoft.NET.Test.Sdk brings in a version of NuGet.Frameworks that's older than the one used by MSBuild
     and loads first, thereby breaking loading of MSBuild assemblies. Force-upgrade it.
     -->
     <PackageReference Include="NuGet.Frameworks" Version="5.8.0" />
-    <!--
-    <PackageReference Include="Microsoft.Build.Locator" Version="1.2.6" />
-    -->
-    <PackageReference Include="Microsoft.Build" Version="16.8.0" ExcludeAssets="runtime" />
-    <PackageReference Include="Microsoft.Build.Framework" Version="16.8.0" ExcludeAssets="runtime" />
-    <PackageReference Include="Microsoft.Build.Utilities.Core" Version="16.8.0" ExcludeAssets="runtime" />
-    <!-- fix conflicts in indirect references -->
-    <PackageReference Include="System.Collections.Immutable" Version="5.0.0" PrivateAssets="all" />
-    <PackageReference Include="Microsoft.Win32.Registry" Version="5.0.0" PrivateAssets="all" />
-    <PackageReference Include="System.ValueTuple" Version="4.5.0" />
-  </ItemGroup>
-
-  <ItemGroup>
-    <None Include="MSBuildTestCases\**\*.*" CopyToOutputDirectory="PreserveNewest" />
-    <None Include="TestCases\**\*.*" CopyToOutputDirectory="PreserveNewest" />
-    <!-- disable parallel test execution on github actions, it hangs the runner there -->
-    <None Update="xunit.runner.json" CopyToOutputDirectory="PreserveNewest" Condition="'$(GITHUB_ACTIONS)'=='true'"/>
-  </ItemGroup>
-
-=======
-    <ProjectReference Include="..\Mono.TextTemplating\Mono.TextTemplating.csproj" />
-    <ProjectReference Include="..\Mono.TextTemplating.Roslyn\Mono.TextTemplating.Roslyn.csproj" />
-    <!-- fix conflicts in indirect references -->
-    <PackageReference Include="System.Collections.Immutable" Version="5.0.0" PrivateAssets="all" />
-    <PackageReference Include="Microsoft.Win32.Registry" Version="5.0.0" PrivateAssets="all" />
   </ItemGroup>
 
   <ItemGroup>
@@ -64,6 +40,7 @@
   </ItemGroup>
 
   <ItemGroup>
+    <None Include="MSBuildTestCases\**\*.*" CopyToOutputDirectory="PreserveNewest" />
     <None Include="TestCases\**\*.*" CopyToOutputDirectory="PreserveNewest" />
     <!-- disable parallel test execution on github actions, it hangs the runner there -->
     <None Update="xunit.runner.json" CopyToOutputDirectory="PreserveNewest" Condition="'$(GITHUB_ACTIONS)'=='true'" />
@@ -109,5 +86,4 @@
     </ItemGroup>
   </Target>
 
->>>>>>> 425ba47b
 </Project>