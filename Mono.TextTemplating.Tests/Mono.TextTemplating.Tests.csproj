--- conflicted
+++ resolved
@@ -7,9 +7,9 @@
     <IsPackable>false</IsPackable>
   </PropertyGroup>
   <ItemGroup>
-<<<<<<< HEAD
     <ProjectReference Include="..\Mono.TextTemplating.Build\Mono.TextTemplating.Build.csproj" />
     <ProjectReference Include="..\Mono.TextTemplating\Mono.TextTemplating.csproj" />
+    <ProjectReference Include="..\Mono.TextTemplating.Roslyn\Mono.TextTemplating.Roslyn.csproj" />
     <PackageReference Include="Microsoft.NET.Test.Sdk" Version="16.2.0" />
     <PackageReference Include="xunit" Version="2.4.1" />
     <PackageReference Include="xunit.runner.visualstudio" Version="2.4.1" />
@@ -22,12 +22,5 @@
   <ItemGroup>
     <None Update="MSBuildTestCases\**\*.*" CopyToOutputDirectory="PreserveNewest" />
     <None Include="MSBuildTestCases\**\*.csproj" CopyToOutputDirectory="PreserveNewest" />
-=======
-    <ProjectReference Include="..\Mono.TextTemplating.Roslyn\Mono.TextTemplating.Roslyn.csproj" />
-    <ProjectReference Include="..\Mono.TextTemplating\Mono.TextTemplating.csproj" />
-    <PackageReference Include="Microsoft.NET.Test.Sdk" Version="16.1.0" />
-    <PackageReference Include="NUnit" Version="3.12.0" />
-    <PackageReference Include="NUnit3TestAdapter" Version="3.13.0" />
->>>>>>> a253e825
   </ItemGroup>
 </Project>