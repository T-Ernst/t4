//
// (C) 2013 Xamarin Inc.
// Copyright (c) Microsoft Corp
//
// Permission is hereby granted, free of charge, to any person obtaining
// a copy of this software and associated documentation files (the
// "Software"), to deal in the Software without restriction, including
// without limitation the rights to use, copy, modify, merge, publish,
// distribute, sublicense, and/or sell copies of the Software, and to
// permit persons to whom the Software is furnished to do so, subject to
// the following conditions:
//
// The above copyright notice and this permission notice shall be
// included in all copies or substantial portions of the Software.
//
// THE SOFTWARE IS PROVIDED "AS IS", WITHOUT WARRANTY OF ANY KIND,
// EXPRESS OR IMPLIED, INCLUDING BUT NOT LIMITED TO THE WARRANTIES OF
// MERCHANTABILITY, FITNESS FOR A PARTICULAR PURPOSE AND
// NONINFRINGEMENT. IN NO EVENT SHALL THE AUTHORS OR COPYRIGHT HOLDERS BE
// LIABLE FOR ANY CLAIM, DAMAGES OR OTHER LIABILITY, WHETHER IN AN ACTION
// OF CONTRACT, TORT OR OTHERWISE, ARISING FROM, OUT OF OR IN CONNECTION
// WITH THE SOFTWARE OR THE USE OR OTHER DEALINGS IN THE SOFTWARE.

using Xunit;

// this class is adapted from MonoTests.Microsoft.Build.Utilities.ToolTaskTest
// from mono/mcs/class/Microsoft.Build.Utilities/Test/Microsoft.Build.Utilities/ToolTaskTest.cs
namespace Mono.TextTemplating.Tests
{
	public class MSBuildErrorParserTests
	{
<<<<<<< HEAD
		void TestErrorParsing (string lineText, LogEvent expected)
=======
		static void TestErrorParsing (string lineText, LogEvent expected)
>>>>>>> 425ba47b
		{
			var result = CodeCompilation.MSBuildErrorParser.TryParseLine (lineText);
			if (expected == null) {
				Assert.Null (result);
				return;
			}

			Assert.NotNull (result);
			Assert.Equal (expected.Origin, result.Origin);
			Assert.Equal (expected.Line, result.Line);
			Assert.Equal (expected.Column, result.Column);
			Assert.Equal (expected.EndLine, result.EndLine);
			Assert.Equal (expected.EndColumn, result.EndColumn);
			Assert.Equal (expected.IsError, result.IsError);
			Assert.Equal (expected.Subcategory ?? "", result.Subcategory);
			Assert.Equal (expected.Code, result.Code);
			Assert.Equal (expected.Message ?? "", result.Message);
		}

		[Fact]
		public void NoColon () => TestErrorParsing ("error   CS66", null);

		[Fact]
		public void Minimal () => TestErrorParsing ("error   CS66 : ", new LogEvent {
			IsError = true,
			Code = "CS66"
		});

		[Fact]
		public void InvalidCategory () => TestErrorParsing (
			"pineapple   CS66 : ",
			null
		);

		[Fact]
		public void CaseInsensitivity () => TestErrorParsing (
			"ERROR  CS66 : ",
			new LogEvent {
				IsError = true,
				Code = "CS66"
			}
		);

		[Fact]
		public void EmptyOrigin () => TestErrorParsing (
			": error  CS66 : ",
			new LogEvent {
				IsError = true,
				Code = "CS66"
			}
		);

		[Fact]
		public void BlankOrigin () => TestErrorParsing (
			"     : error  CS66 : ",
			new LogEvent {
				IsError = true,
				Code = "CS66"
			}
		);

		[Fact]
		public void NoOriginButErrorLikeMessage () => TestErrorParsing (
			"error   CS66 : error in 'hello:thing'",
			new LogEvent {
				IsError = true,
				Code = "CS66",
				Message = "error in 'hello:thing'",
			}
		);

		[Fact]
		public void Whitespace () => TestErrorParsing (
			"   C:\\class.cs   (23,344)  :    error   CS66   : blah    ",
			new LogEvent {
				Origin = "C:\\class.cs",
				Line = 23,
				Column = 344,
				IsError = true,
				Code = "CS66",
				Message = "blah",
			}
		);

		[Fact]
		public void RangeLineCol () => TestErrorParsing (
			"class1.cs(16,4): error CS0152: The label `case 1:' already occurs in this switch statement",
			new LogEvent {
				Origin = "class1.cs",
				Line = 16,
				Column = 4,
				IsError = true,
				Code = "CS0152",
				Message = "The label `case 1:' already occurs in this switch statement",
			}
		);

		[Fact]
		public void RangeLineColCol () => TestErrorParsing (
			"class1.cs(16,4-56): error X: blah",
			new LogEvent {
				Origin = "class1.cs",
				Line = 16,
				Column = 4,
				EndColumn = 56,
				IsError = true,
				Code = "X",
				Message = "blah",
			}
		);

		[Fact]
		public void RangeLineColLineCol () => TestErrorParsing (
			"class1.cs(16,4,56,7): error X: blah",
			new LogEvent {
				Origin = "class1.cs",
				Line = 16,
				Column = 4,
				EndLine = 56,
				EndColumn = 7,
				IsError = true,
				Code = "X",
				Message = "blah",
			}
		);

		[Fact]
		public void RangeLineLine () => TestErrorParsing (
			"class1.cs(1-77): error X: blah",
			new LogEvent {
				Origin = "class1.cs",
				Line = 1,
				EndLine = 77,
				IsError = true,
				Code = "X",
				Message = "blah",
			}
		);

		[Fact]
		public void BadRangeTooManyDashes () => TestErrorParsing (
			"class1.cs(1-77-89): error X: blah",
			new LogEvent {
				Origin = "class1.cs",
				IsError = true,
				Code = "X",
				Message = "blah",
			}
		);

		[Fact]
		public void BadRangePunctuation () => TestErrorParsing (
			"class1.cs(1&77-89): error X: blah",
			new LogEvent {
				Origin = "class1.cs(1&77-89)",
				IsError = true,
				Code = "X",
				Message = "blah",
			}
		);

		[Fact]
		public void BadRangeAlpha () => TestErrorParsing (
			"class1.cs(ASDF): error X: blah",
			new LogEvent {
				Origin = "class1.cs(ASDF)",
				IsError = true,
				Code = "X",
				Message = "blah",
			}
		);

		[Fact]
		public void BadRangeAlphaNumeric () => TestErrorParsing (
			"class1.cs(12AA45): error X: blah",
			new LogEvent {
				Origin = "class1.cs(12AA45)",
				IsError = true,
				Code = "X",
				Message = "blah",
			}
		);

		[Fact]
		public void BadRangeLineLineColCol () => TestErrorParsing (
			"class1.cs(1-77,89-56): error X: blah",
			new LogEvent {
				Origin = "class1.cs",
				IsError = true,
				Code = "X",
				Message = "blah",
			}
		);

		[Fact]
		public void BadRangeThreeCommas () => TestErrorParsing (
			"class1.cs(1,77,89): error X: blah",
			new LogEvent {
				Origin = "class1.cs",
				IsError = true,
				Code = "X",
				Message = "blah",
			}
		);

		[Fact]
		public void RangeZero () => TestErrorParsing (
			"class1.cs(0): error X:",
			new LogEvent {
				Origin = "class1.cs",
				IsError = true,
				Code = "X",
			}
		);

		[Fact]
		public void BadRangeOverflowCol () => TestErrorParsing (
			"class1.cs(2,1234567890192929293833838380): error X:",
			new LogEvent {
				Origin = "class1.cs",
				Line = 2,
				IsError = true,
				Code = "X",
			}
		);

		[Fact]
		public void BadRangeOverflowBeforeValues () => TestErrorParsing (
			"class1.cs(2,1234567890192929293833838380,5,7): error X:",
			new LogEvent {
				Line = 2,
				EndLine = 5,
				EndColumn = 7,
				Origin = "class1.cs",
				IsError = true,
				Code = "X",
			}
		);

		[Fact]
		public void LotsOfColons () => TestErrorParsing (
			"c:\\foo error XXX: fatal error YYY : error blah : thing",
			new LogEvent {
				Origin = "c:\\foo error XXX",
				IsError = true,
				Subcategory = "fatal",
				Code = "YYY",
				Message = "error blah : thing",
			}
		);

		[Fact]
		public void MSExample1 () => TestErrorParsing (
			"Main.cs(17,20): warning CS0168: The variable 'foo' is declared but never used",
			new LogEvent {
				Origin = "Main.cs",
				Line = 17,
				Column = 20,
				Code = "CS0168",
				Message = "The variable 'foo' is declared but never used",
			}
		);

		[Fact]
		public void MSExample2 () => TestErrorParsing (
			"C:\\dir1\\foo.resx(2) : error BC30188: Declaration expected.",
			new LogEvent {
				Origin = "C:\\dir1\\foo.resx",
				Line = 2,
				IsError = true,
				Code = "BC30188",
				Message = "Declaration expected.",
			}
		);

		[Fact]
		public void MSExample3 () => TestErrorParsing (
			"cl : Command line warning D4024 : unrecognized source file type 'foo.cs', object file assumed",
			new LogEvent {
				Origin = "cl",
				Subcategory = "Command line",
				Code = "D4024",
				Message = "unrecognized source file type 'foo.cs', object file assumed",
			}
		);

		[Fact]
		public void MSExample4 () => TestErrorParsing (
			"error CS0006: Metadata file 'System.dll' could not be found.",
			new LogEvent {
				IsError = true,
				Code = "CS0006",
				Message = "Metadata file 'System.dll' could not be found.",
			}
		);

		[Fact]
		public void MSExample5 () => TestErrorParsing (
			"C:\\sourcefile.cpp(134) : error C2143: syntax error : missing ';' before '}'",
			new LogEvent {
				Origin = "C:\\sourcefile.cpp",
				Line = 134,
				IsError = true,
				Code = "C2143",
				Message = "syntax error : missing ';' before '}'",
			}
		);

		[Fact]
		public void MSExample6 () => TestErrorParsing (
			"LINK : fatal error LNK1104: cannot open file 'somelib.lib'",
			new LogEvent {
				Origin = "LINK",
				Subcategory = "fatal",
				IsError = true,
				Code = "LNK1104",
				Message = "cannot open file 'somelib.lib'",
			}
		);

		[Fact]
		public void ParensInFilename () => TestErrorParsing (
			"/foo (bar)/baz/Component1.fs(3,5): error FS0201: Namespaces cannot contain values.",
			new LogEvent {
				Origin = "/foo (bar)/baz/Component1.fs",
				Line = 3,
				Column = 5,
				IsError = true,
				Code = "FS0201",
				Message = "Namespaces cannot contain values.",
			}
		);

		[Fact]
		public void SubcategoryNoOrigin () => TestErrorParsing (
			"fatal error XXX: stuff.",
			new LogEvent {
				IsError = true,
				Subcategory = "fatal",
				Code = "XXX",
				Message = "stuff.",
			}
		);

		[Fact]
		public void LocationNoOrigin () => TestErrorParsing (
			"(10,14): error CS1009: Unrecognized escape sequence",
			new LogEvent {
				IsError = true,
				Code = "CS1009",
				Message = "Unrecognized escape sequence",
				Line = 10,
				Column = 14
			}
		);

		public class LogEvent
		{
			public string Origin { get; set; }
			public int Line { get; set; }
			public int Column { get; set; }
			public int EndLine { get; set; }
			public int EndColumn { get; set; }
			public string Subcategory { get; set; }
			public bool IsError { get; set; }
			public string Code { get; set; }
			public string Message { get; set; }
		}
	}
}<|MERGE_RESOLUTION|>--- conflicted
+++ resolved
@@ -29,11 +29,7 @@
 {
 	public class MSBuildErrorParserTests
 	{
-<<<<<<< HEAD
-		void TestErrorParsing (string lineText, LogEvent expected)
-=======
 		static void TestErrorParsing (string lineText, LogEvent expected)
->>>>>>> 425ba47b
 		{
 			var result = CodeCompilation.MSBuildErrorParser.TryParseLine (lineText);
 			if (expected == null) {
