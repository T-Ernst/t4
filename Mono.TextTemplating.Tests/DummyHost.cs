// 
// IncludeFileProviderHost.cs
//  
// Author:
//       Mikayla Hutchinson <m.j.hutchinson@gmail.com>
// 
// Copyright (c) 2009 Novell, Inc. (http://www.novell.com)
// 
// Permission is hereby granted, free of charge, to any person obtaining a copy
// of this software and associated documentation files (the "Software"), to deal
// in the Software without restriction, including without limitation the rights
// to use, copy, modify, merge, publish, distribute, sublicense, and/or sell
// copies of the Software, and to permit persons to whom the Software is
// furnished to do so, subject to the following conditions:
// 
// The above copyright notice and this permission notice shall be included in
// all copies or substantial portions of the Software.
// 
// THE SOFTWARE IS PROVIDED "AS IS", WITHOUT WARRANTY OF ANY KIND, EXPRESS OR
// IMPLIED, INCLUDING BUT NOT LIMITED TO THE WARRANTIES OF MERCHANTABILITY,
// FITNESS FOR A PARTICULAR PURPOSE AND NONINFRINGEMENT. IN NO EVENT SHALL THE
// AUTHORS OR COPYRIGHT HOLDERS BE LIABLE FOR ANY CLAIM, DAMAGES OR OTHER
// LIABILITY, WHETHER IN AN ACTION OF CONTRACT, TORT OR OTHERWISE, ARISING FROM,
// OUT OF OR IN CONNECTION WITH THE SOFTWARE OR THE USE OR OTHER DEALINGS IN
// THE SOFTWARE.

using System;
using System.Collections.Generic;
using System.CodeDom.Compiler;
using Microsoft.VisualStudio.TextTemplating;

namespace Mono.TextTemplating.Tests
{

	public class DummyHost : ITextTemplatingEngineHost
	{
		public Dictionary<string, string> Locations { get; } = new ();
		public Dictionary<string, string> Contents { get; } = new ();
		public Dictionary<string, object> HostOptions { get; } = new ();
		public CompilerErrorCollection Errors { get; } = new ();
		public Dictionary<string, Type> DirectiveProcessors { get; } = new ();

		readonly List<string> standardAssemblyReferences = new ();
		readonly List<string> standardImports = new ();
		
		public virtual object GetHostOption (string optionName)
		{
			HostOptions.TryGetValue (optionName, out var option);
			return option;
		}
		
		public virtual bool LoadIncludeText (string requestFileName, out string content, out string location)
		{
			content = null;
			return Locations.TryGetValue (requestFileName, out location)
				&& Contents.TryGetValue (location, out content);
<<<<<<< HEAD
		}
		
		public virtual void LogErrors (CompilerErrorCollection errors)
		{
			Errors.AddRange (errors);
		}
		
		public virtual AppDomain ProvideTemplatingAppDomain (string content)
		{
			return null;
		}
		
		public virtual string ResolveAssemblyReference (string assemblyReference)
		{
			throw new System.NotImplementedException();
=======
>>>>>>> 425ba47b
		}

		public virtual void LogErrors (CompilerErrorCollection errors) => Errors.AddRange (errors);

		public virtual AppDomain ProvideTemplatingAppDomain (string content) => null;

		public virtual string ResolveAssemblyReference (string assemblyReference) => throw new NotImplementedException ();

		public virtual Type ResolveDirectiveProcessor (string processorName)
		{
			DirectiveProcessors.TryGetValue (processorName, out Type t);
			return t;
		}

		public virtual string ResolveParameterValue (string directiveId, string processorName, string parameterName) => throw new NotImplementedException ();

		public virtual string ResolvePath (string path) => throw new NotImplementedException ();

		public virtual void SetFileExtension (string extension) => throw new NotImplementedException ();

		public virtual void SetOutputEncoding (System.Text.Encoding encoding, bool fromOutputDirective) => throw new NotImplementedException ();

		public virtual IList<string> StandardAssemblyReferences => standardAssemblyReferences;

		public virtual IList<string> StandardImports => standardImports;

		public virtual string TemplateFile { get; set; }
	}
}<|MERGE_RESOLUTION|>--- conflicted
+++ resolved
@@ -42,36 +42,18 @@
 
 		readonly List<string> standardAssemblyReferences = new ();
 		readonly List<string> standardImports = new ();
-		
+
 		public virtual object GetHostOption (string optionName)
 		{
 			HostOptions.TryGetValue (optionName, out var option);
 			return option;
 		}
-		
+
 		public virtual bool LoadIncludeText (string requestFileName, out string content, out string location)
 		{
 			content = null;
 			return Locations.TryGetValue (requestFileName, out location)
 				&& Contents.TryGetValue (location, out content);
-<<<<<<< HEAD
-		}
-		
-		public virtual void LogErrors (CompilerErrorCollection errors)
-		{
-			Errors.AddRange (errors);
-		}
-		
-		public virtual AppDomain ProvideTemplatingAppDomain (string content)
-		{
-			return null;
-		}
-		
-		public virtual string ResolveAssemblyReference (string assemblyReference)
-		{
-			throw new System.NotImplementedException();
-=======
->>>>>>> 425ba47b
 		}
 
 		public virtual void LogErrors (CompilerErrorCollection errors) => Errors.AddRange (errors);
