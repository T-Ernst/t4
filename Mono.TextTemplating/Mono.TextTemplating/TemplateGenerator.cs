--- conflicted
+++ resolved
@@ -90,13 +90,7 @@
 			if (string.IsNullOrEmpty (content))
 				throw new ArgumentNullException (nameof (content));
 
-<<<<<<< HEAD
-			Errors.Clear ();
-			encoding = Utf8.BomlessEncoding;
-			
-=======
 			InitializeForRun ();
->>>>>>> 425ba47b
 			return Engine.CompileTemplateAsync (content, this, token);
 		}
 
@@ -107,9 +101,6 @@
 				return engine;
 			}
 		}
-<<<<<<< HEAD
-		
-=======
 
 		void InitializeForRun (string inputFileName = null, string outputFileName = null, Encoding encoding = null)
 		{
@@ -124,7 +115,6 @@
 			OutputFile = outputFileName;
 		}
 
->>>>>>> 425ba47b
 		[Obsolete("Use ProcessTemplateAsync")]
 		public bool ProcessTemplate (string inputFile, string outputFile)
 			=> ProcessTemplateAsync (inputFile, outputFile, CancellationToken.None).Result;
@@ -141,38 +131,22 @@
 			string content;
 			try {
 #if NETCOREAPP2_1_OR_GREATER
-<<<<<<< HEAD
-				content = await File.ReadAllTextAsync (inputFile, token);
-=======
 				content = await File.ReadAllTextAsync (inputFile, token).ConfigureAwait (false);
->>>>>>> 425ba47b
 #else
 				content = File.ReadAllText (inputFile);
 #endif
 			}
 			catch (IOException ex) {
-<<<<<<< HEAD
-				Errors.Clear ();
-=======
->>>>>>> 425ba47b
 				AddError ("Could not read input file '" + inputFile + "':\n" + ex);
 				return false;
 			}
 
-<<<<<<< HEAD
-			var result = await ProcessTemplateAsync (inputFile, content, outputFile, token);
-=======
 			var result = await ProcessTemplateAsync (inputFile, content, outputFile, token).ConfigureAwait (false);
->>>>>>> 425ba47b
 
 			try {
 				if (!Errors.HasErrors) {
 #if NETCOREAPP2_1_OR_GREATER
-<<<<<<< HEAD
-					await File.WriteAllTextAsync (result.fileName, result.content, encoding, token);
-=======
 					await File.WriteAllTextAsync (result.fileName, result.content, encoding, token).ConfigureAwait (false);
->>>>>>> 425ba47b
 #else
 					File.WriteAllText (result.fileName, result.content, encoding);
 #endif
@@ -187,25 +161,6 @@
 		[Obsolete("Use ProcessTemplateAsync")]
 		public bool ProcessTemplate (string inputFileName, string inputContent, ref string outputFileName, out string outputContent)
 		{
-<<<<<<< HEAD
-			var result = ProcessTemplateAsync (inputFileName, inputContent, outputFileName, CancellationToken.None).Result;
-			outputFileName = result.fileName;
-			outputContent = result.content;
-			return result.success;
-		}
-
-		public async Task<(string fileName, string content, bool success)> ProcessTemplateAsync (string inputFileName, string inputContent, string outputFileName, CancellationToken token = default)
-		{
-			Errors.Clear ();
-			encoding = Utf8.BomlessEncoding;
-
-			OutputFile = outputFileName;
-			TemplateFile = inputFileName;
-			var outputContent = await Engine.ProcessTemplateAsync (inputContent, this, token);
-			outputFileName = OutputFile;
-			
-			return (outputFileName, outputContent, !Errors.HasErrors);
-=======
 			(outputFileName, outputContent, var success) = ProcessTemplateAsync (inputFileName, inputContent, outputFileName, CancellationToken.None).Result;
 			return success;
 		}
@@ -217,7 +172,6 @@
 			var outputContent = await Engine.ProcessTemplateAsync (inputContent, this, token).ConfigureAwait (false);
 
 			return (OutputFile, outputContent, !Errors.HasErrors);
->>>>>>> 425ba47b
 		}
 
 		public bool PreprocessTemplate (string inputFile, string className, string classNamespace,
@@ -271,48 +225,6 @@
 		}
 
 		public ParsedTemplate ParseTemplate (string inputFile, string inputContent)
-<<<<<<< HEAD
-		{
-			TemplateFile = inputFile;
-			return ParsedTemplate.FromTextInternal (inputContent, this);
-		}
-
-		public string PreprocessTemplate (
-			ParsedTemplate pt,
-			string inputFile,
-			string inputContent,
-			TemplateSettings settings,
-			out string language,
-			out string[] references)
-		{
-			TemplateFile = inputFile;
-			return Engine.PreprocessTemplate (pt, inputContent, settings, this, out language, out references);
-		}
-
-		public async Task<(string fileName, string content)> ProcessTemplateAsync (
-			ParsedTemplate pt,
-			string inputFileName,
-			string inputContent,
-			string outputFileName,
-			TemplateSettings settings,
-			CancellationToken token = default)
-		{
-			Errors.Clear ();
-			encoding = Utf8.BomlessEncoding;
-
-			OutputFile = outputFileName;
-			TemplateFile = inputFileName;
-			var outputContent = await Engine.ProcessTemplateAsync (pt, inputContent, settings, this, token);
-			outputFileName = OutputFile;
-
-			return (outputFileName, outputContent);
-		}
-
-		#region Virtual members
-
-		public virtual object GetHostOption (string optionName)
-=======
->>>>>>> 425ba47b
 		{
 			TemplateFile = inputFile;
 			return ParsedTemplate.FromTextInternal (inputContent, this);
@@ -441,21 +353,12 @@
 
 			return path;
 		}
-<<<<<<< HEAD
-		
-#endregion
-		
-		readonly Dictionary<ParameterKey,string> parameters = new Dictionary<ParameterKey, string> ();
-		readonly Dictionary<string,KeyValuePair<string,string>> directiveProcessors = new Dictionary<string, KeyValuePair<string,string>> ();
-		
-=======
 
 #endregion
 
 		readonly Dictionary<ParameterKey,string> parameters = new ();
 		readonly Dictionary<string,KeyValuePair<string,string>> directiveProcessors = new ();
 
->>>>>>> 425ba47b
 		public void AddDirectiveProcessor (string name, string klass, string assembly)
 		{
 			directiveProcessors.Add (name, new KeyValuePair<string,string> (klass,assembly));
@@ -555,15 +458,9 @@
 			}
 			return false;
 		}
-<<<<<<< HEAD
-		
+
 #region Explicit ITextTemplatingEngineHost implementation
-		
-=======
-
-#region Explicit ITextTemplatingEngineHost implementation
-
->>>>>>> 425ba47b
+
 		bool ITextTemplatingEngineHost.LoadIncludeText (string requestFileName, out string content, out string location)
 		{
 			return LoadIncludeText (requestFileName, out content, out location);
